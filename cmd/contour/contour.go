--- conflicted
+++ resolved
@@ -119,18 +119,13 @@
 		// buffer notifications to t to ensure they are handled sequentially.
 		buf := k8s.NewBuffer(&g, t, log, 128)
 
-<<<<<<< HEAD
-		client, contourClient := newClient(*kubeconfig, *inCluster)
-=======
 		// client-go uses glog which requires initialisation as a side effect of calling
 		// flag.Parse (see #118 and https://github.com/golang/glog/blob/master/glog.go#L679)
-		// However, kingpin owns our flag parsing, so we defer calling flag.Parse until
+		// However kingpin owns our flag parsing, so we defer calling flag.Parse until
 		// this point to avoid the Go flag package from rejecting flags which are defined
 		// in kingpin. See #371
 		flag.Parse()
-
-		client := newClient(*kubeconfig, *inCluster)
->>>>>>> 385279f0
+		client, contourClient := newClient(*kubeconfig, *inCluster)
 
 		wl := log.WithField("context", "watch")
 		k8s.WatchServices(&g, client, wl, buf)
